use casr::util;
use libcasr::{cluster::*, init_ignored_frames, stacktrace::*};

use anyhow::{bail, Context, Result};
use clap::{builder::FalseyValueParser, Arg, ArgAction};
use rayon::iter::{IndexedParallelIterator, IntoParallelRefIterator, ParallelIterator};

use std::collections::{HashMap, HashSet};
use std::fs;
use std::path::{Path, PathBuf};
use std::sync::RwLock;

/// Extract stack trace from casr report
///
/// # Arguments
///
/// * `path` - path to the casrep
///
/// # Return value
///
/// Stack trace as a `Stacktrace` struct
fn stacktrace(path: &Path) -> Result<Stacktrace> {
    match util::report_from_file(path)?.filtered_stacktrace() {
        Ok(trace) => Ok(trace),
        Err(e) => bail!("{}. File {}", e, path.display()),
    }
}

/// Perform the clustering of casreps
///
/// # Arguments
///
/// * `inpath` - path to targets
///
/// * `outpath` - target directory for clusters
///
/// * `jobs` - number of jobs for clustering process
///
/// * `dedup` - deduplicate casrep by crashline for each cluster, if true
///
/// # Return value
///
/// * Number of clusters
/// * Number of valid casreps before crashiline deduplication
/// * Number of valid casreps after crashiline deduplication
fn make_clusters(
    inpath: &Path,
    outpath: Option<&Path>,
    jobs: usize,
    dedup: bool,
) -> Result<(usize, usize, usize)> {
    // if outpath is "None" we consider that outpath and inpath are the same
    let outpath = outpath.unwrap_or(inpath);
    let casreps = util::get_reports(inpath)?;
    let len = casreps.len();
    if len < 2 {
        bail!("{} reports, nothing to cluster...", len);
    }

    // Get casreps with stacktraces and crashlines
    let (casreps, badreports) = util::reports_from_paths(casreps, jobs);

    // Handle bad reports
    if !badreports.is_empty() {
        util::save_reports(badreports, format!("{}/clerr", &outpath.display()))?;
    }

    if casreps.len() < 2 {
        bail!("{} valid reports, nothing to cluster...", casreps.len());
    }

    // Get clusters
    let (clusters, before, after) = Cluster::gen_clusters(&casreps, 0, dedup)?;
    // Save clusters
    util::save_clusters(&clusters, outpath)?;

    Ok((clusters.len(), before, after))
}

/// Remove duplicate casreps
///
/// # Arguments
///
/// * `indir` - path to targets
///
/// * `outdir` - target directory for deduplication
///
/// * `jobs` - number of jobs for deduplication process
///
/// # Return value
///
/// Number of reports before/after deduplication
fn deduplication(indir: &Path, outdir: Option<PathBuf>, jobs: usize) -> Result<(usize, usize)> {
    let dir = fs::read_dir(indir).with_context(|| {
        format!(
            "Error occurred while opening directory with CASR reports. File: {}",
            indir.display()
        )
    })?;
    let mut paths: Vec<PathBuf> = Vec::new();
    let (mut before, mut after) = (0usize, 0usize);
    for entry in dir.flatten() {
        if entry.metadata()?.is_dir() {
            let res = deduplication(
                entry.path().as_path(),
                outdir
                    .as_ref()
                    .map(|outdir| Path::new(&outdir).join(entry.file_name())),
                jobs,
            )?;
            before += res.0;
            after += res.1;
            continue;
        }
        if entry.path().extension().is_none() || entry.path().extension().unwrap() != "casrep" {
            continue;
        }
        paths.push(entry.path());
    }

    paths.sort_by(|a, b| a.file_name().unwrap().cmp(b.file_name().unwrap()));

    // Start thread pool.
    let custom_pool = rayon::ThreadPoolBuilder::new()
        .num_threads(jobs.min(paths.len()))
        .build()
        .unwrap();

    let badrepidxs: RwLock<HashSet<usize>> = RwLock::new(HashSet::new());
    let stacktraces: RwLock<Vec<Stacktrace>> = RwLock::new(vec![Default::default(); paths.len()]);
    custom_pool.install(|| {
        paths.par_iter().enumerate().for_each(|(index, report)| {
            if let Ok(trace) = stacktrace(report.as_path()) {
                stacktraces.write().unwrap()[index] = trace;
            } else {
                badrepidxs.write().unwrap().insert(index);
            }
        })
    });

    let badrepidxs = badrepidxs.read().unwrap();
    let stacktraces = stacktraces.read().unwrap();

    let result = dedup_stacktraces(&stacktraces);

    if let Some(ref outdir) = outdir {
        fs::create_dir_all(outdir)?;
        (0..paths.len())
            .filter(|x| !badrepidxs.contains(x))
            .enumerate()
            .try_for_each(|(res_idx, true_idx)| {
                if result[res_idx] {
                    fs::copy(
                        &paths[true_idx],
                        Path::new(&outdir).join(paths[true_idx].file_name().unwrap()),
                    )?;
                    after += 1;
                }
                Ok::<(), anyhow::Error>(())
            })?;
    } else {
        (0..paths.len())
            .filter(|x| !badrepidxs.contains(x))
            .enumerate()
            .try_for_each(|(res_idx, true_idx)| {
                if !result[res_idx] {
                    fs::remove_file(&paths[true_idx])
                } else {
                    after += 1;
                    Ok(())
                }
            })?;
    }

    if !badrepidxs.is_empty() {
        let clerr = outdir
            .clone()
            .unwrap_or_else(|| indir.to_path_buf())
            .join("clerr");
        fs::create_dir_all(&clerr)?;
        for &index in badrepidxs.iter() {
            fs::copy(
                &paths[index],
                clerr.join(paths[index].file_name().unwrap().to_str().unwrap()),
            )?;
            if outdir.is_none() {
                fs::remove_file(&paths[index])?;
            }
        }
    }

    before += paths.len();

    if before != 0 && after == 0 {
        bail!("All {} CASR reports are corrupted", before);
    }

    Ok((before, after))
}

/// Merge unique reports from `input` directory into `output` directory.
/// If `diff` directory is set, unique (`input` \ `output`) reports are saved
/// in `diff` directory.
///
/// # Arguments
///
/// * `input` - path to directory with new CASR reports
///
/// * `output` - path to output directory with CASR reports
///
/// * `diff` - optional: path to save unique (`input` \ `output`) reports
///
/// # Return value
///
/// Number of merged reports
fn merge_or_diff(input: &Path, output: &Path, diff: Option<&Path>) -> Result<u64> {
    let dir = fs::read_dir(output).with_context(|| {
        format!(
            "Error occurred while opening directory with CASR reports. Directory: {}",
            output.display()
        )
    })?;

    let mut mainhash = HashSet::new();
    for entry in dir.flatten() {
        if entry.path().extension().is_some() && entry.path().extension().unwrap() == "casrep" {
            if let Ok(trace) = stacktrace(entry.path().as_path()) {
                mainhash.insert(trace);
            } else {
                bail!("Output directory corrupted, merge failed.");
            }
        }
    }

    let dir = fs::read_dir(input).with_context(|| {
        format!(
            "Error occurred while opening directory with CASR reports. Directory: {}",
            input.display()
        )
    })?;

    let save_dir = if let Some(diff) = diff {
        fs::create_dir(diff)?;
        diff
    } else {
        output
    };

    let mut new: u64 = 0;
    for entry in dir.flatten() {
        if entry.path().extension().is_some() && entry.path().extension().unwrap() == "casrep" {
            if let Ok(trace) = stacktrace(entry.path().as_path()) {
                if mainhash.insert(trace) {
                    let target = Path::new(&save_dir).join(entry.file_name());
                    if target.exists() {
                        eprintln!(
                            "File with name {} already exists in OUTPUT_DIR.",
                            target.file_name().unwrap().to_str().unwrap()
                        );
                    } else {
                        fs::copy(entry.path().as_path(), &target)?;
                        new += 1;
                    }
                }
            } else {
                eprintln!(
                    "Cannot extract stack trace from {}. Skipping this report.",
                    entry.file_name().into_string().unwrap()
                );
            }
        }
    }
    Ok(new)
}

/// Add new reports to existing clustering structure
///
/// # Arguments
///
/// * `newpath` - path to directory with new CASR reports
///
/// * `oldpath` - target directory for existing clusters
///
/// * `jobs` - number of jobs for cluster updating process
///
/// * `dedup` - deduplicate casrep by crashline for each cluster, if true
///
/// # Return value
///
/// * Number of casreps added to old clusters
/// * Number of duplicates
/// * Number of casreps deduplicated by crashline
/// * Number of new clusters
/// * Number of valid casreps before crashiline deduplication in new clusters
/// * Number of valid casreps after crashiline deduplication in new clusters
fn update_clusters(
    newpath: &Path,
    oldpath: &Path,
    jobs: usize,
    dedup: bool,
) -> Result<(usize, usize, usize, usize, usize, usize)> {
    // Get new casreps
    let casreps = util::get_reports(newpath)?;
    let (casreps, _) = util::reports_from_paths(casreps, jobs);

    // Get casreps from existing clusters
    let mut cluster_dirs: Vec<PathBuf> = fs::read_dir(oldpath)
        .unwrap()
        .map(|path| path.unwrap().path())
        .filter(|path| {
            let name = path.file_name().unwrap().to_str().unwrap();
            name.starts_with("cl") && !name.starts_with("clerr")
        })
        .collect();
    cluster_dirs.sort();

    // Max cluster number
    let mut max = 0usize;
    // Init clusters vector
    let mut clusters: HashMap<usize, Cluster> = HashMap::new();
    // Get casreps from each existing cluster
    for cluster_dir in &cluster_dirs {
        // Get cluster
        let cluster = util::cluster_from_dir(cluster_dir, jobs)?;
        // Update max cluster number
        max = max.max(cluster.number);
        // Fill cluster info structures
        clusters.insert(cluster.number, cluster);
    }

    // Init list of casreps, which aren't suitable for any cluster
    let mut deviants: Vec<ReportInfo> = Vec::new();
    // Init added casreps counter
    let mut added = 0usize;
    // Init duplicates counter
    let mut duplicates = 0usize;
    // Init crashline duplicates counter
    let mut deduplicated = 0usize;
    // Try to insert each new casrep
    for (casrep, (stacktrace, crashline)) in casreps {
        // list of "inner" clusters for casrep
        let mut inners: Vec<(usize, f64)> = Vec::new();
        // Checker if casrep is duplicate of someone else
        let mut dup = false;
        for cluster in clusters.values_mut() {
            let relation = cluster.relation(&stacktrace);
            match relation {
                Relation::Dup => {
                    dup = true;
                    duplicates += 1;
                    break;
                }
                Relation::Inner(measure) => {
                    inners.push((cluster.number, measure));
                }
                Relation::Outer => {
                    continue;
                }
            }
        }
        // Get cluster with min measure, a.k.a. "closest" one
        let number = if dup {
            continue;
        } else if !inners.is_empty() {
            inners.iter().min_by(|a, b| a.1.total_cmp(&b.1)).unwrap().0
        } else {
            // Outer
            deviants.push((casrep, (stacktrace.to_vec(), crashline.to_string())));
            continue;
        };

        // Update cluster (and dedup crashline)
        if !clusters.get_mut(&number).unwrap().insert(
            casrep.to_path_buf(),
            stacktrace.to_vec(),
            crashline.to_string(),
            dedup,
        ) {
            deduplicated += 1;
            continue;
        }

        // Save casrep
        added += 1;
        fs::copy(
            &casrep,
            format!(
                "{}/{}",
                &cluster_dirs[number - 1].display(),
                &casrep.file_name().unwrap().to_str().unwrap()
            ),
        )?;
    }

    // Handle deviant casreps
    let (result, before, after) = if !deviants.is_empty() {
        // Get clusters from deviants
        let (mut deviant_clusters, mut before, mut after) =
            Cluster::gen_clusters(&deviants, max, dedup)?;
        // Merge old and new clusters
        let (moved, removed) = merge_clusters(clusters, &mut deviant_clusters, oldpath, dedup)?;
        // Adjust stat
        if moved != 0 || removed != 0 {
            added += moved;
            deduplicated += removed;
            before = 0; // Impossible to know (proofed by @hkctkuy)
            after -= moved + removed;
        }
        // Save deviant clusters
        util::save_clusters(&deviant_clusters, oldpath)?;
        (deviant_clusters.len(), before, after)
    } else {
        (0, 0, 0)
    };
    Ok((added, duplicates, deduplicated, result, before, after))
}

/// Try to merge new clusters to old clusters
///
/// # Arguments
///
/// * `olds` - list of old clusters represented as `HashMap` of `Cluster`
///
/// * `news` - list of new clusters represented as `HashMap` of `Cluster`
///
/// * `dir` - out directory
///
/// * `dedup` - deduplicate crashline, if true
///
/// # Return value
///
/// Number of moved to old clusters CASR reports
/// Number of removed by crashline deduplication CASR reports
fn merge_clusters(
    olds: HashMap<usize, Cluster>,
    news: &mut HashMap<usize, Cluster>,
    dir: &Path,
    dedup: bool,
) -> Result<(usize, usize)> {
    let mut moved = 0usize;
    let mut removed = 0usize;
    let mut olds: Vec<Cluster> = olds.into_values().collect();
    olds.sort_by(|a, b| a.number.cmp(&b.number));
    for mut old in olds {
        let mut merged = Vec::new();
        let mut values: Vec<&Cluster> = news.values().collect();
        values.sort_by(|a, b| a.number.cmp(&b.number));
        for new in values {
            if !old.may_merge(new) {
                continue;
            }
            // Copy casreps from new to old
            for (casrep, (stacktrace, crashline)) in new.reports() {
                // Update cluster (and dedup crashline)
                if !old.insert(
                    casrep.to_path_buf(),
                    stacktrace.to_vec(),
                    crashline.to_string(),
                    dedup,
                ) {
                    removed += 1;
                    continue;
                }
                // Save report
                moved += 1;
                fs::copy(
                    &casrep,
                    format!(
                        "{}/cl{}/{}",
                        &dir.display(),
                        old.number,
                        &casrep.file_name().unwrap().to_str().unwrap()
                    ),
                )?;
            }
            // Mark merged cluster for drop
            merged.push(new.number);
        }
        // Drop marked cluster
        for number in merged {
            news.remove(&number);
        }
    }
    Ok((moved, removed))
}

/// Calculate silhouette coefficient
///
/// # Arguments
///
/// * `dir` - path to directory with CASR report clusters
///
/// * `jobs` - number of jobs for calculating process
///
/// # Return value
///
/// Silhouette coefficient
fn calc_avg_sil(dir: &Path, jobs: usize) -> Result<f64> {
    // Get cluster dirs
    let mut dirs: Vec<PathBuf> = fs::read_dir(dir)
        .unwrap()
        .map(|path| path.unwrap().path())
        .filter(|path| {
            let name = path.file_name().unwrap().to_str().unwrap();
            name.starts_with("cl") && !name.starts_with("clerr")
        })
        .collect();
    dirs.sort();

    if dirs.len() < 2 {
        bail!("{} valid cluster, nothing to calculate...", dirs.len());
    }

    // Init clusters vector
    let mut clusters: Vec<Vec<Stacktrace>> = Vec::new();
    // Init casreps nuber counter
    let mut size = 0usize;
    // Get casreps from each cluster
    for dir in &dirs {
        // Get casreps from cluster
        let casreps = util::get_reports(dir)?;
        // Get stacktraces from cluster
        let (casreps, _) = util::reports_from_paths(casreps, jobs);
        let (_, (stacktraces, _)): (Vec<_>, (Vec<_>, Vec<_>)) = casreps.iter().cloned().unzip();
        // Update size
        size += stacktraces.len();
        // Add stacktraces
        clusters.push(stacktraces);
    }
    if size == 0 {
        bail!("{} valid reports, nothing to calculate...", size);
    }
    let avg_sil = avg_sil_ceof(&clusters, size);
    Ok(avg_sil)
}

fn main() -> Result<()> {
    let matches = clap::Command::new("casr-cluster")
        .version(clap::crate_version!())
        .about("Tool for clustering CASR reports")
        .term_width(90)
        .arg(
            Arg::new("similarity")
                .short('s')
                .long("similarity")
                .action(ArgAction::Set)
                .num_args(2)
                .value_parser(clap::value_parser!(PathBuf))
                .value_names(["CASREP1", "CASREP2"])
                .help("Similarity between two CASR reports"),
        )
        .arg(
            Arg::new("clustering")
                .short('c')
                .long("cluster")
                .action(ArgAction::Set)
                .num_args(1..=2)
                .value_parser(clap::value_parser!(PathBuf))
                .value_names(["INPUT_DIR", "OUTPUT_DIR"])
                .help(
                    "Cluster CASR reports. If two directories are set, \
                    clusters will be placed in the second directory. If one \
                    directory is provided, clusters will be placed there, but \
                    reports in this directory will not be deleted.",
                ),
        )
        .arg(
            Arg::new("unique-crashline")
                .long("unique-crashline")
                .env("CASR_CLUSTER_UNIQUE_CRASHLINE")
                .action(ArgAction::SetTrue)
                .value_parser(FalseyValueParser::new())
                .help("Leave reports with unique crash lines in each cluster")
        )
        .arg(
            Arg::new("deduplication")
                .short('d')
                .long("deduplicate")
                .action(ArgAction::Set)
                .num_args(1..=2)
                .value_parser(clap::value_parser!(PathBuf))
                .value_names(["INPUT_DIR", "OUTPUT_DIR"])
                .help(
                    "Deduplicate CASR reports. If two directories are set, \
                    deduplicated reports are copied to the second directory. \
                    If one directory is provided, duplicated reports are deleted.",
                ),
        )
        .arg(
            Arg::new("merge")
                .short('m')
                .long("merge")
                .action(ArgAction::Set)
                .num_args(2)
                .value_parser(clap::value_parser!(PathBuf))
                .value_names(["INPUT_DIR", "OUTPUT_DIR"])
                .help(
                    "Merge INPUT_DIR into OUTPUT_DIR. Only new CASR reports from \
                    INPUT_DIR will be added to OUTPUT_DIR.",
                ),
        )
        .arg(
<<<<<<< HEAD
            Arg::new("update")
                .short('u')
                .long("update")
                .action(ArgAction::Set)
                .num_args(2)
                .value_parser(clap::value_parser!(PathBuf))
                .value_names(["NEW_DIR", "OLD_DIR"])
                .help(
                    "Update clusters from OLD_DIR using CASR reports from NEW_DIR",
                ),
        )
        .arg(
            Arg::new("estimate")
                .short('e')
                .long("estimate")
                .value_name("DIR")
                .action(ArgAction::Set)
                .value_parser(clap::value_parser!(PathBuf))
                .help("Calculate silhouette score for clustering results"),
        )
        .arg(
=======
            Arg::new("diff")
                .long("diff")
                .action(ArgAction::Set)
                .num_args(3)
                .value_parser(clap::value_parser!(PathBuf))
                .value_names(["NEW_DIR", "PREV_DIR", "DIFF_DIR"])
                .help(
                    "Compute report sets difference NEW_DIR \\ PREV_DIR. \
                    Copy new CASR reports from NEW_DIR into DIFF_DIR.",
                ),
        )
        .arg(
>>>>>>> 74623d5d
            Arg::new("ignore")
                .long("ignore")
                .action(ArgAction::Set)
                .value_parser(clap::value_parser!(PathBuf))
                .value_name("FILE")
                .help("File with regular expressions for functions and file paths that should be ignored"),
        )
        .arg(
            Arg::new("jobs")
                .long("jobs")
                .short('j')
                .value_name("N")
                .action(ArgAction::Set)
                .help("Number of parallel jobs to collect CASR reports")
                .value_parser(clap::value_parser!(u32).range(1..))
        )
        .get_matches();
    init_ignored_frames!("cpp", "rust", "python", "go", "java", "js");

    // Get number of threads
    let jobs = if let Some(jobs) = matches.get_one::<u32>("jobs") {
        *jobs as usize
    } else {
        std::cmp::max(1, num_cpus::get() / 2)
    };

    // Get ignore path
    if let Some(path) = matches.get_one::<PathBuf>("ignore") {
        util::add_custom_ignored_frames(path)?;
    }

    // Get env var
    let dedup_crashlines = matches.get_flag("unique-crashline");

    if matches.contains_id("similarity") {
        let casreps: Vec<&PathBuf> = matches.get_many::<PathBuf>("similarity").unwrap().collect();
        println!(
            "{0:.5}",
            similarity(&stacktrace(casreps[0])?, &stacktrace(casreps[1])?)
        );
    } else if matches.contains_id("clustering") {
        let paths: Vec<&PathBuf> = matches.get_many::<PathBuf>("clustering").unwrap().collect();

        let (result, before, after) = make_clusters(
            paths[0],
            paths.get(1).map(|x| x.as_path()),
            jobs,
            dedup_crashlines,
        )?;
        println!("Number of clusters: {result}");
        // Print crashline dedup summary
        if before != after {
            println!("Number of reports before crashline deduplication: {before}");
            println!("Number of reports after crashline deduplication: {after}");
        }
    } else if matches.contains_id("deduplication") {
        let paths: Vec<&PathBuf> = matches
            .get_many::<PathBuf>("deduplication")
            .unwrap()
            .collect();
        let (before, after) = deduplication(paths[0], paths.get(1).map(|x| x.to_path_buf()), jobs)?;
        println!("Number of reports before deduplication: {before}");
        println!("Number of reports after deduplication: {after}");
    } else if matches.contains_id("merge") {
        let paths: Vec<&PathBuf> = matches.get_many::<PathBuf>("merge").unwrap().collect();
        let new = merge_or_diff(paths[0], paths[1], None)?;
        println!(
            "Merged {} new reports into {} directory",
            new,
            paths[1].display()
        );
<<<<<<< HEAD
    } else if matches.contains_id("update") {
        let paths: Vec<&PathBuf> = matches.get_many::<PathBuf>("update").unwrap().collect();

        let (added, duplicates, deduplicated, result, before, after) =
            update_clusters(paths[0], paths[1], jobs, dedup_crashlines)?;
        println!("Number of casreps added to old clusters: {added}");
        println!("Number of duplicates: {duplicates}");
        if deduplicated != 0 {
            println!("Number of casreps deduplicated by crashline: {deduplicated}");
        }
        if result != 0 {
            println!("Number of new clusters: {result}");
        }
        // Print crashline dedup summary
        if before != 0 {
            println!("Number of reports before crashline deduplication in new clusters: {before}");
        }
        if before != after {
            println!("Number of reports after crashline deduplication in new clusters: {after}");
        }
        let sil = calc_avg_sil(paths[1], jobs)?;
        println!("Cluster silhouette score: {sil}");
    } else if matches.contains_id("estimate") {
        let path: &PathBuf = matches.get_one::<PathBuf>("estimate").unwrap();
        let sil = calc_avg_sil(path, jobs)?;
        println!("Cluster silhouette score: {sil}");
=======
    } else if matches.contains_id("diff") {
        let paths: Vec<&PathBuf> = matches.get_many::<PathBuf>("diff").unwrap().collect();
        let new = merge_or_diff(paths[0], paths[1], Some(paths[2]))?;
        println!(
            "Diff of {} new reports is saved into {} directory",
            new,
            paths[2].display()
        );
>>>>>>> 74623d5d
    }

    Ok(())
}<|MERGE_RESOLUTION|>--- conflicted
+++ resolved
@@ -600,7 +600,6 @@
                 ),
         )
         .arg(
-<<<<<<< HEAD
             Arg::new("update")
                 .short('u')
                 .long("update")
@@ -622,7 +621,6 @@
                 .help("Calculate silhouette score for clustering results"),
         )
         .arg(
-=======
             Arg::new("diff")
                 .long("diff")
                 .action(ArgAction::Set)
@@ -635,7 +633,6 @@
                 ),
         )
         .arg(
->>>>>>> 74623d5d
             Arg::new("ignore")
                 .long("ignore")
                 .action(ArgAction::Set)
@@ -707,7 +704,6 @@
             new,
             paths[1].display()
         );
-<<<<<<< HEAD
     } else if matches.contains_id("update") {
         let paths: Vec<&PathBuf> = matches.get_many::<PathBuf>("update").unwrap().collect();
 
@@ -734,7 +730,6 @@
         let path: &PathBuf = matches.get_one::<PathBuf>("estimate").unwrap();
         let sil = calc_avg_sil(path, jobs)?;
         println!("Cluster silhouette score: {sil}");
-=======
     } else if matches.contains_id("diff") {
         let paths: Vec<&PathBuf> = matches.get_many::<PathBuf>("diff").unwrap().collect();
         let new = merge_or_diff(paths[0], paths[1], Some(paths[2]))?;
@@ -743,7 +738,6 @@
             new,
             paths[2].display()
         );
->>>>>>> 74623d5d
     }
 
     Ok(())
